--- conflicted
+++ resolved
@@ -220,20 +220,12 @@
     lr = schedule(epoch, args.lr_type)
     writer.add_scalar("lr", lr, epoch)
     utils.adjust_learning_rate(optimizer, lr)
-<<<<<<< HEAD
     train_res = utils.run_epoch(loaders['train'], model, criterion,
                                 optimizer=optimizer, writer=writer,
                                 log_error=args.log_error, phase="train",
                                 half=args.half)
-=======
-    train_res = utils.train_epoch( loaders['train'], model, criterion,
-            optimizer, weight_quantizer, grad_quantizer, writer, epoch,
-            quant_bias=(not args.no_quant_bias),
-            quant_bn=(not args.no_quant_bn),
-            log_error=args.log_error)
     time_pass = time.time() - time_ep
     train_res['time_pass'] = time_pass
->>>>>>> 1ba4cf63
     log_result(writer, "train", train_res, epoch+1)
 
     # Write parameters
@@ -253,20 +245,19 @@
         log_result(writer, "val", val_res, epoch+1)
 
     if epoch == 0 or epoch % args.eval_freq == args.eval_freq - 1 or epoch == args.epochs - 1:
-<<<<<<< HEAD
-        test_res = utils.run_epoch(loaders['test'], model, criterion, phase="eval", half=args.half)
-        log_result(writer, "test", test_res, epoch+1)
-        if args.val_ratio > 0:
-            val_res = utils.run_epoch(loaders['val'], model, criterion, phase="eval", half=args.half)
-            log_result(writer, "val", val_res, epoch+1)
-=======
         utils.bn_update(loaders['train'], model)
         time_ep = time.time()
-        test_res = utils.eval(loaders['test'], model, criterion)
+        test_res = utils.run_epoch(loaders['test'], model, criterion, phase="eval", half=args.half)
         time_pass = time.time() - time_ep
         test_res['time_pass'] = time_pass
         log_result(writer, "test", test_res, epoch+1)
->>>>>>> 1ba4cf63
+
+        if args.val_ratio > 0:
+            time_ep = time.time()
+            val_res = utils.run_epoch(loaders['val'], model, criterion, phase="eval", half=args.half)
+            time_pass = time.time() - time_ep
+            val_res['time_pass'] = time_pass
+            log_result(writer, "val", val_res, epoch+1)
     else:
         test_res = {'loss': None, 'accuracy': None, 'time_pass': None}
 
