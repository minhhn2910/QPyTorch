import torch
import torch.nn as nn
from .quant_function import *
import numpy as np

__all__ = ['Quantizer']

class Quantizer(nn.Module):
    def __init__(self, forward_wl, forward_fl, backward_wl, backward_fl,
                 forward_man, backward_man, forward_exp, backward_exp,
                 forward_rounding, backward_rounding, forward_type, backward_type):
        super(Quantizer, self).__init__()
<<<<<<< HEAD
        for rounding in [forward_rounding, backward_rounding]:
            assert rounding in ["stochastic", "nearest"], "invalid rounding type".format(rounding)
        for num_type in [forward_type, backward_type]:
            assert num_type in ["fixed", "block", "float"], "invalid rounding type".format(rounding)

        class Rounding(torch.autograd.Function):
            @staticmethod
            def forward(self, x):

                if forward_type=="block" or forward_type=="fixed":
                    if forward_wl==-1: return x
                elif forward_type=="float":
                    if forward_man==-1 and forward_exp==-1: return x

                if forward_rounding=="nearest":
                    raise NotImplementedError("not implement nearest rounding.")
                elif forward_rounding=="stochastic":
                    size = 1
                    for n in x.size(): size *= n
                    start = np.random.randint(0, R.size(0)-size-1)
                    r = R[start:start+size].view_as(x)
                    if forward_type=="block":
                        out = quant_cuda.block_quantize(x, r, forward_wl)
                    elif forward_type=="fixed":
                        out = quant_cuda.fixed_point_quantize(x, r, forward_wl, forward_fl)
                    elif forward_type=="float":
                        out = quant_cuda.float_point_quantize_stochastic(x, r, forward_wl, forward_fl)
                    return out

            @staticmethod
            def backward(self, grad_output):
                if self.needs_input_grad[0] and backward_wl > 0:
                    if backward_rounding=="nearest":
                        raise NotImplementedError("not implement nearest rounding.")
                    elif backward_rounding=="stochastic":
                        size = 1
                        for n in grad_output.size(): size *= n
                        start = np.random.randint(0, R.size(0)-size-1)
                        r = R[start:start+size].view_as(grad_output)
                        if backward_type=="block":
                            grad_input = quant_cuda.block_quantize(grad_output, r, backward_wl)
                        elif backward_type=="fixed":
                            grad_input = quant_cuda.fixed_point_quantize(grad_output, r, backward_wl, backward_fl)
                else:
                    grad_input = grad_output
                return grad_input, None, None, None, None

        self.quantize = Rounding.apply
=======
        self.quantize = quantize(forward_wl, forward_fl, backward_wl, backward_fl,
                                 forward_rounding, backward_rounding, forward_type, backward_type)
>>>>>>> 1ba4cf63

    def forward(self, x):
        return self.quantize(x)<|MERGE_RESOLUTION|>--- conflicted
+++ resolved
@@ -10,59 +10,9 @@
                  forward_man, backward_man, forward_exp, backward_exp,
                  forward_rounding, backward_rounding, forward_type, backward_type):
         super(Quantizer, self).__init__()
-<<<<<<< HEAD
-        for rounding in [forward_rounding, backward_rounding]:
-            assert rounding in ["stochastic", "nearest"], "invalid rounding type".format(rounding)
-        for num_type in [forward_type, backward_type]:
-            assert num_type in ["fixed", "block", "float"], "invalid rounding type".format(rounding)
-
-        class Rounding(torch.autograd.Function):
-            @staticmethod
-            def forward(self, x):
-
-                if forward_type=="block" or forward_type=="fixed":
-                    if forward_wl==-1: return x
-                elif forward_type=="float":
-                    if forward_man==-1 and forward_exp==-1: return x
-
-                if forward_rounding=="nearest":
-                    raise NotImplementedError("not implement nearest rounding.")
-                elif forward_rounding=="stochastic":
-                    size = 1
-                    for n in x.size(): size *= n
-                    start = np.random.randint(0, R.size(0)-size-1)
-                    r = R[start:start+size].view_as(x)
-                    if forward_type=="block":
-                        out = quant_cuda.block_quantize(x, r, forward_wl)
-                    elif forward_type=="fixed":
-                        out = quant_cuda.fixed_point_quantize(x, r, forward_wl, forward_fl)
-                    elif forward_type=="float":
-                        out = quant_cuda.float_point_quantize_stochastic(x, r, forward_wl, forward_fl)
-                    return out
-
-            @staticmethod
-            def backward(self, grad_output):
-                if self.needs_input_grad[0] and backward_wl > 0:
-                    if backward_rounding=="nearest":
-                        raise NotImplementedError("not implement nearest rounding.")
-                    elif backward_rounding=="stochastic":
-                        size = 1
-                        for n in grad_output.size(): size *= n
-                        start = np.random.randint(0, R.size(0)-size-1)
-                        r = R[start:start+size].view_as(grad_output)
-                        if backward_type=="block":
-                            grad_input = quant_cuda.block_quantize(grad_output, r, backward_wl)
-                        elif backward_type=="fixed":
-                            grad_input = quant_cuda.fixed_point_quantize(grad_output, r, backward_wl, backward_fl)
-                else:
-                    grad_input = grad_output
-                return grad_input, None, None, None, None
-
-        self.quantize = Rounding.apply
-=======
         self.quantize = quantize(forward_wl, forward_fl, backward_wl, backward_fl,
+                                 forward_man, backward_man, forward_exp, backward_exp,
                                  forward_rounding, backward_rounding, forward_type, backward_type)
->>>>>>> 1ba4cf63
 
     def forward(self, x):
         return self.quantize(x)